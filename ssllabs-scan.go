--- conflicted
+++ resolved
@@ -51,11 +51,7 @@
 	LOG_TRACE    = 8
 )
 
-<<<<<<< HEAD
-var USER_AGENT = "ssllabs-scan v1.1.0 ($Id$)"
-=======
-var USER_AGENT = "ssllabs-scan v1.2.x (dev $Id$)"
->>>>>>> 941d63e6
+var USER_AGENT = "ssllabs-scan v1.2.0 (dev $Id$)"
 
 var logLevel = LOG_NOTICE
 
@@ -400,7 +396,6 @@
 				// Go doesn't seem to be handling well. So we'll try one
 				// more time.
 				if retryCount > 5 {
-<<<<<<< HEAD
 					log.Fatalf("[ERROR] Too many HTTP requests (5) failed with EOF (ref#2)")
 				}
 
@@ -409,16 +404,6 @@
 				}
 			} else {
 				log.Fatalf("[ERROR] HTTP request failed: %v (ref#2)", err.Error())
-=======
-					log.Fatalf("[ERROR] Too many HTTP requests (5) failed with EOF (ref#3)")
-				}
-
-				if logLevel >= LOG_DEBUG {
-					log.Printf("[DEBUG] HTTP request failed with EOF (ref#3)")
-				}
-			} else {
-				log.Fatalf("[ERROR] HTTP request failed: %v (ref#3)", err.Error())
->>>>>>> 941d63e6
 			}
 
 			retryCount++
